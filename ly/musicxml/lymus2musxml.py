# This file is part of python-ly, https://pypi.python.org/pypi/python-ly
#
# Copyright (c) 2008 - 2015 by Wilbert Berendsen
#
# This program is free software; you can redistribute it and/or
# modify it under the terms of the GNU General Public License
# as published by the Free Software Foundation; either version 2
# of the License, or (at your option) any later version.
#
# This program is distributed in the hope that it will be useful,
# but WITHOUT ANY WARRANTY; without even the implied warranty of
# MERCHANTABILITY or FITNESS FOR A PARTICULAR PURPOSE.  See the
# GNU General Public License for more details.
#
# You should have received a copy of the GNU General Public License
# along with this program; if not, write to the Free Software
# Foundation, Inc., 51 Franklin St, Fifth Floor, Boston, MA  02110-1301  USA
# See http://www.gnu.org/licenses/ for more information.

"""
Using the tree structure from ly.music to initiate the conversion to MusicXML.

Uses functions similar to ly.music.items.Document.iter_music() to iter through
the node tree. But information about where a node branch ends
is also added. During the iteration the information needed for the conversion
is captured.
"""

from __future__ import unicode_literals
from __future__ import print_function

import ly.document
import ly.music

from . import create_musicxml
from . import ly2xml_mediator
from . import xml_objs

#excluded from parsing
excl_list = ['Version', 'Midi', 'Layout']


# Defining contexts in relation to musicXML
group_contexts = ['StaffGroup', 'ChoirStaff']

pno_contexts = ['PianoStaff', 'GrandStaff']

staff_contexts = ['Staff', 'RhythmicStaff', 'TabStaff',
    'DrumStaff', 'VaticanaStaff', 'MensuralStaff']

part_contexts = pno_contexts + staff_contexts


class End():
    """ Extra class that gives information about the end of Container
    elements in the node list. """
    def __init__(self, node):
        self.node = node

    def __repr__(self):
        return '<{0} {1}>'.format(self.__class__.__name__, self.node)


class ParseSource():
    """ creates the XML-file from the source code according to the Music XML standard """

    def __init__(self):
        self.musxml = create_musicxml.CreateMusicXML()
        self.mediator = ly2xml_mediator.Mediator()
        self.relative = False
        self.tuplet = []
        self.scale = ''
        self.grace_seq = False
        self.trem_rep = 0
        self.piano_staff = 0
        self.numericTime = False
        self.voice_sep = False
        self.sims_and_seqs = []
        self.override_dict = {}
        self.ottava = False
        self.with_contxt = None
        self.schm_assignm = None
        self.tempo = ()
        self.tremolo = False
        self.tupl_span = False
        self.unset_tuplspan = False
        self.alt_mode = None
        self.rel_pitch_isset = False
        self.slurcount = 0
        self.slurnr = 0
        self.phrslurnr = 0
<<<<<<< HEAD
        self.mark = False
=======
        self.pickup = False
>>>>>>> 144dccac

    def parse_text(self, ly_text, filename=None):
        """Parse the LilyPond source specified as text.
        
        If you specify a filename, it can be used to resolve \\include commands
        correctly.
        
        """
        doc = ly.document.Document(ly_text)
        doc.filename = filename
        self.parse_document(doc)

    def parse_document(self, ly_doc, relative_first_pitch_absolute=False):
        """Parse the LilyPond source specified as a ly.document document.
        
        If relative_first_pitch_absolute is set to True, the first pitch in a
        \relative expression without startpitch is considered to be absolute
        (LilyPond 2.18+ behaviour).
        
        """
        # The document is copied and the copy is converted to absolute mode to
        # facilitate the export. The original document is unchanged.
        doc = ly_doc.copy()
        import ly.pitch.rel2abs
        cursor = ly.document.Cursor(doc)
        ly.pitch.rel2abs.rel2abs(cursor, first_pitch_absolute=relative_first_pitch_absolute)
        mustree = ly.music.document(doc)
        self.parse_tree(mustree)

    def parse_tree(self, mustree):
        """Parse the LilyPond source as a ly.music node tree."""
        # print(mustree.dump())
        header_nodes = self.iter_header(mustree)
        if header_nodes:
            self.parse_nodes(header_nodes)
        score = self.get_score(mustree)
        if score:
            mus_nodes = self.iter_score(score, mustree)
        else:
            mus_nodes = self.find_score_sub(mustree)
        self.mediator.new_section("fallback") #fallback/default section
        self.parse_nodes(mus_nodes)

    def parse_nodes(self, nodes):
        """Work through all nodes by calling the function with the
        same name as the nodes class."""
        if nodes:
            for m in nodes:
                # print(m)
                func_name = m.__class__.__name__ #get instance name
                if func_name not in excl_list:
                    try:
                        func_call = getattr(self, func_name)
                        func_call(m)
                    except AttributeError as ae:
                        print("Warning:", func_name, "not implemented!")
                        print(ae)
                        pass
        else:
            print("Warning! Couldn't parse source!")

    def musicxml(self, prettyprint=True):
        self.mediator.check_score()
        xml_objs.IterateXmlObjs(
            self.mediator.score, self.musxml, self.mediator.divisions)
        xml = self.musxml.musicxml(prettyprint)
        return xml

    ##
    # The different source types from ly.music are here sent to translation.
    ##

    def Assignment(self, a):
        """
        Variables should already have been substituted
        so this need only cover other types of assignments.
        """
        if isinstance(a.value(), ly.music.items.Markup):
            val = a.value().plaintext()
        elif isinstance(a.value(), ly.music.items.String):
            val = a.value().value()
        elif isinstance(a.value(), ly.music.items.Scheme):
            val = a.value().get_string()
            if not val:
                self.schm_assignm = a.name()
        elif isinstance(a.value(), ly.music.items.UserCommand):
            # Don't know what to do with this:
            return
        if self.look_behind(a, ly.music.items.With):
            if self.with_contxt in group_contexts:
                self.mediator.set_by_property(a.name(), val, True)
            else:
                self.mediator.set_by_property(a.name(), val)
        else:
            self.mediator.new_header_assignment(a.name(), val)

    def MusicList(self, musicList):
        if musicList.token == '<<':
            if self.look_ahead(musicList, ly.music.items.VoiceSeparator):
                self.mediator.new_snippet('sim-snip')
                self.voice_sep = True
            else:
                self.mediator.new_section('simultan')
                self.sims_and_seqs.append('sim')
        elif musicList.token == '{':
            self.sims_and_seqs.append('seq')

    def Chord(self, chord):
        self.mediator.clear_chord()

    def Q(self, q):
        self.mediator.copy_prev_chord(q.duration)

    def Context(self, context):
        r""" \context """
        self.in_context = True
        self.check_context(context.context(), context.context_id(), context.token)

    def check_context(self, context, context_id=None, token=""):
        """Check context and do appropriate action (e.g. create new part)."""
        # Check first if part already exists
        if context_id:
            match = self.mediator.get_part_by_id(context_id)
            if match:
                self.mediator.new_part(to_part=match)
                return
        if context in pno_contexts:
            self.mediator.new_part(context_id, piano=True)
            self.piano_staff = 1
        elif context in group_contexts:
            self.mediator.new_group()
        elif context in staff_contexts:
            if self.piano_staff:
                if self.piano_staff > 1:
                    self.mediator.set_voicenr(nr=self.piano_staff+3)
                self.mediator.new_section('piano-staff'+str(self.piano_staff))
                self.mediator.set_staffnr(self.piano_staff)
                self.piano_staff += 1
            else:
                if token != '\\context' or self.mediator.part_not_empty():
                    self.mediator.new_part(context_id)
            self.mediator.add_staff_id(context_id)
        elif context == 'Voice':
            self.sims_and_seqs.append('voice')
            if context_id:
                self.mediator.new_section(context_id)
            else:
                self.mediator.new_section('voice')
        elif context == 'Devnull':
            self.mediator.new_section('devnull', True)
        else:
            print("Context not implemented:", context)

    def VoiceSeparator(self, voice_sep):
        self.mediator.new_snippet('sim')
        self.mediator.set_voicenr(add=True)

    def Change(self, change):
        r""" A \change music expression. Changes the staff number. """
        if change.context() == 'Staff':
            self.mediator.set_staffnr(0, staff_id=change.context_id())

    def PipeSymbol(self, barcheck):
        """ PipeSymbol = | """
        self.mediator.new_bar()

    def Clef(self, clef):
        r""" Clef \clef"""
        self.mediator.new_clef(clef.specifier())

    def KeySignature(self, key):
        self.mediator.new_key(key.pitch().output(), key.mode())

    def Relative(self, relative):
        r"""A \relative music expression."""
        self.relative = True

    def Partial(self, partial):
        self.pickup = True

    def Note(self, note):
        """ notename, e.g. c, cis, a bes ... """
        #print(note.token)
        if note.length():
            if self.relative and not self.rel_pitch_isset:
                self.mediator.new_note(note, False)
                self.mediator.set_relative(note)
                self.rel_pitch_isset = True
            else:
                self.mediator.new_note(note, self.relative)
            self.check_note(note)
        else:
            if isinstance(note.parent(), ly.music.items.Relative):
                self.mediator.set_relative(note)
                self.rel_pitch_isset = True
            elif isinstance(note.parent(), ly.music.items.Chord):
                if self.mediator.current_chord:
                    self.mediator.new_chord(note, chord_base=False)
                else:
                    self.mediator.new_chord(note, note.parent().duration, self.relative)
                    self.check_tuplet()
                # chord as grace note
                if self.grace_seq:
                    self.mediator.new_chord_grace()

    def Unpitched(self, unpitched):
        """A note without pitch, just a standalone duration."""
        if unpitched.length():
            if self.alt_mode == 'drum':
                self.mediator.new_iso_dura(unpitched, self.relative, True)
            else:
                self.mediator.new_iso_dura(unpitched, self.relative)
            self.check_note(unpitched)

    def DrumNote(self, drumnote):
        """A note in DrumMode."""
        if drumnote.length():
            self.mediator.new_note(drumnote, is_unpitched=True)
            self.check_note(drumnote)

    def check_note(self, note):
        """Generic check for all notes, both pitched and unpitched."""
        self.check_tuplet()
        if self.grace_seq:
            self.mediator.new_grace()
        if self.trem_rep and not self.look_ahead(note, ly.music.items.Duration):
            self.mediator.set_tremolo(trem_type='start', repeats=self.trem_rep)

    def check_tuplet(self):
        """Generic tuplet check."""
        if self.tuplet:
            tlevels = len(self.tuplet)
            nested = True if tlevels > 1 else False
            for td in self.tuplet:
                if nested:
                    self.mediator.change_to_tuplet(td['fraction'], td['ttype'],
                                                td['nr'], td['length'])
                else:
                    self.mediator.change_to_tuplet(td['fraction'], td['ttype'],
                                                td['nr'])
                td['ttype'] = ""
            self.mediator.check_divs()

    def Duration(self, duration):
        """A written duration"""
        if self.tempo:
            self.mediator.new_tempo(duration.token, duration.tokens, *self.tempo)
            self.tempo = ()
        elif self.tremolo:
            self.mediator.set_tremolo(duration=int(duration.token))
            self.tremolo = False
        elif self.tupl_span:
            self.mediator.set_tuplspan_dur(duration.token, duration.tokens)
            self.tupl_span = False
        elif self.pickup:
            self.mediator.set_pickup()
            self.pickup = False
        else:
            self.mediator.new_duration_token(duration.token, duration.tokens)
            if self.trem_rep:
                self.mediator.set_tremolo(trem_type='start', repeats=self.trem_rep)

    def Tempo(self, tempo):
        """ Tempo direction, e g '4 = 80' """
        if self.look_ahead(tempo, ly.music.items.Duration):
            self.tempo = (tempo.tempo(), tempo.text())
        else:
            self.mediator.new_tempo(0, (), tempo.tempo(), tempo.text())

    def Tie(self, tie):
        """ tie ~ """
        self.mediator.tie_to_next()

    def Rest(self, rest):
        r""" rest, r or R. Note: NOT by command, i.e. \rest """
        if rest.token == 'R':
            self.scale = 'R'
        self.mediator.new_rest(rest)

    def Skip(self, skip):
        r""" invisible rest/spacer rest (s or command \skip)"""
        if 'lyrics' in self.sims_and_seqs:
            self.mediator.new_lyrics_item(skip.token)
        else:
            self.mediator.new_rest(skip)

    def Scaler(self, scaler):
        r"""
        \times \tuplet \scaleDurations

        """
        if scaler.token == '\\scaleDurations':
            ttype = ""
            fraction = (scaler.denominator, scaler.numerator)
        elif scaler.token == '\\times':
            ttype = "start"
            fraction = (scaler.denominator, scaler.numerator)
        elif scaler.token == '\\tuplet':
            ttype = "start"
            fraction = (scaler.numerator, scaler.denominator)
        nr = len(self.tuplet) + 1
        self.tuplet.append({'set': False,
                            'fraction': fraction,
                            'ttype': ttype,
                            'length': scaler.length(),
                            'nr': nr})
        if self.look_ahead(scaler, ly.music.items.Duration):
            self.tupl_span = True
            self.unset_tuplspan = True

    def Number(self, number):
        pass

    def Articulation(self, art):
        """An articulation, fingering, string number, or other symbol."""
        self.mediator.new_articulation(art.token)

    def Postfix(self, postfix):
        pass

    def Beam(self, beam):
        pass

    def Slur(self, slur):
        """ Slur, '(' = start, ')' = stop. """
        if slur.token == '(':
            self.slurcount += 1
            self.slurnr = self.slurcount
            self.mediator.set_slur(self.slurnr, "start")
        elif slur.token == ')':
            self.mediator.set_slur(self.slurnr, "stop")
            self.slurcount -= 1

    def PhrasingSlur(self, phrslur):
        r"""A \( or \)."""
        if phrslur.token == '\(':
            self.slurcount += 1
            self.phrslurnr = self.slurcount
            self.mediator.set_slur(self.phrslurnr, "start")
        elif phrslur.token == '\)':
            self.mediator.set_slur(self.phrslurnr, "stop")
            self.slurcount -= 1

    def Dynamic(self, dynamic):
        """Any dynamic symbol."""
        self.mediator.new_dynamics(dynamic.token[1:])

    def Grace(self, grace):
        self.grace_seq = True

    def TimeSignature(self, timeSign):
        self.mediator.new_time(timeSign.numerator(), timeSign.fraction(), self.numericTime)

    def Repeat(self, repeat):
        if repeat.specifier() == 'volta':
            self.mediator.new_repeat('forward')
        elif repeat.specifier() == 'tremolo':
            self.trem_rep = repeat.repeat_count()

    def Tremolo(self, tremolo):
        """A tremolo item ":"."""
        if self.look_ahead(tremolo, ly.music.items.Duration):
            self.tremolo = True
        else:
            self.mediator.set_tremolo()

    def With(self, cont_with):
        r"""A \with ... construct."""
        self.with_contxt = cont_with.parent().context()

    def Set(self, cont_set):
        r"""A \set command."""
        if isinstance(cont_set.value(), ly.music.items.Scheme):
            if cont_set.property() == 'tupletSpannerDuration':
                moment = cont_set.value().get_ly_make_moment()
                if moment:
                    self.mediator.set_tuplspan_dur(fraction=moment)
                else:
                    self.mediator.unset_tuplspan_dur()
                return
            val = cont_set.value().get_string()
        else:
            val = cont_set.value().value()
        if cont_set.context() in part_contexts:
            self.mediator.set_by_property(cont_set.property(), val)
        elif cont_set.context() in group_contexts:
            self.mediator.set_by_property(cont_set.property(), val, group=True)

    def Command(self, command):
        r""" \bar, \rest etc """
        excls = ['\\major', '\\minor', '\\bar']
        if command.token == '\\rest':
            self.mediator.note2rest()
        elif command.token == '\\numericTimeSignature':
            self.numericTime = True
        elif command.token == '\\defaultTimeSignature':
            self.numericTime = False
        elif command.token.find('voice') == 1:
            self.mediator.set_voicenr(command.token[1:], piano=self.piano_staff)
        elif command.token == '\\glissando':
            try:
                self.mediator.new_gliss(self.override_dict["Glissando.style"])
            except KeyError:
                self.mediator.new_gliss()
        elif command.token == '\\startTrillSpan':
            self.mediator.new_trill_spanner()
        elif command.token == '\\stopTrillSpan':
            self.mediator.new_trill_spanner("stop")
        elif command.token == '\\ottava':
            self.ottava = True
        elif command.token == '\\mark':
            self.mark = True
            self.mediator.new_mark()
        elif command.token == '\\default':
            if self.tupl_span:
                self.mediator.unset_tuplspan_dur()
                self.tupl_span = False
            elif self.mark:
                self.mark = False
        else:
            if command.token not in excls:
                print("Unknown command:", command.token)

    def UserCommand(self, usercommand):
        """Music variables are substituted so this must be something else."""
        if usercommand.name() == 'tupletSpan':
            self.tupl_span = True

    def String(self, string):
        prev = self.get_previous_node(string)
        if prev and prev.token == '\\bar':
            self.mediator.create_barline(string.value())

    def LyricsTo(self, lyrics_to):
        r"""A \lyricsto expression. """
        self.mediator.new_lyric_section('lyricsto'+lyrics_to.context_id(), lyrics_to.context_id())
        self.sims_and_seqs.append('lyrics')

    def LyricText(self, lyrics_text):
        """A lyric text (word, markup or string), with a Duration."""
        self.mediator.new_lyrics_text(lyrics_text.token)

    def LyricItem(self, lyrics_item):
        """Another lyric item (skip, extender, hyphen or tie)."""
        self.mediator.new_lyrics_item(lyrics_item.token)

    def NoteMode(self, notemode):
        r"""A \notemode or \notes expression."""
        self.alt_mode = 'note'

    def ChordMode(self, chordmode):
        r"""A \chordmode or \chords expression."""
        self.alt_mode = 'chord'

    def DrumMode(self, drummode):
        r"""A \drummode or \drums expression.

        If the shorthand form \drums is found, DrumStaff is implicit.

        """
        if drummode.token == '\\drums':
            self.check_context('DrumStaff')
        self.alt_mode = 'drum'

    def FigureMode(self, figmode):
        r"""A \figuremode or \figures expression."""
        self.alt_mode = 'figure'

    def LyricMode(self, lyricmode):
        r"""A \lyricmode, \lyrics or \addlyrics expression."""
        self.alt_mode = 'lyric'

    def Override(self, override):
        r"""An \override command."""
        self.override_key = ''

    def PathItem(self, item):
        r"""An item in the path of an \override or \revert command."""
        self.override_key += item.token

    def Scheme(self, scheme):
        """A Scheme expression inside LilyPond."""
        pass

    def SchemeItem(self, item):
        """Any scheme token."""
        if self.ottava:
            self.mediator.new_ottava(item.token)
            self.ottava = False
        elif self.look_behind(item, ly.music.items.Override):
            self.override_dict[self.override_key] = item.token
        elif self.schm_assignm:
            self.mediator.set_by_property(self.schm_assignm, item.token)
        else:
            print("SchemeItem not implemented:", item.token)

    def SchemeQuote(self, quote):
        """A ' in scheme."""
        pass

    def End(self, end):
        if isinstance(end.node, ly.music.items.Scaler):
            if self.unset_tuplspan:
                self.mediator.unset_tuplspan_dur()
                self.unset_tuplspan = False
            if end.node.token != '\\scaleDurations':
                self.mediator.change_tuplet_type(len(self.tuplet) - 1, "stop")
            self.tuplet.pop()
            self.fraction = None
        elif isinstance(end.node, ly.music.items.Grace): #Grace
            self.grace_seq = False
        elif end.node.token == '\\repeat':
            if end.node.specifier() == 'volta':
                self.mediator.new_repeat('backward')
            elif end.node.specifier() == 'tremolo':
                if self.look_ahead(end.node, ly.music.items.MusicList):
                    self.mediator.set_tremolo(trem_type="stop")
                else:
                    self.mediator.set_tremolo(trem_type="single")
                self.trem_rep = 0
        elif isinstance(end.node, ly.music.items.Context):
            self.in_context = False
            if end.node.context() == 'Voice':
                self.mediator.check_voices()
                self.sims_and_seqs.pop()
            elif end.node.context() in group_contexts:
                self.mediator.close_group()
            elif end.node.context() in staff_contexts:
                if not self.piano_staff:
                    self.mediator.check_part()
            elif end.node.context() in pno_contexts:
                self.mediator.check_voices()
                self.mediator.check_part()
                self.piano_staff = 0
                self.mediator.set_voicenr(nr=1)
            elif end.node.context() == 'Devnull':
                self.mediator.check_voices()
        elif end.node.token == '<<':
            if self.voice_sep:
                self.mediator.check_voices_by_nr()
                self.mediator.revert_voicenr()
                self.voice_sep = False
            elif not self.piano_staff:
                self.mediator.check_simultan()
                if self.sims_and_seqs:
                    self.sims_and_seqs.pop()
        elif end.node.token == '{':
            if self.sims_and_seqs:
                self.sims_and_seqs.pop()
        elif end.node.token == '<': #chord
            self.mediator.chord_end()
        elif end.node.token == '\\lyricsto':
            self.mediator.check_lyrics(end.node.context_id())
            self.sims_and_seqs.pop()
        elif end.node.token == '\\with':
            self.with_contxt = None
        elif end.node.token == '\\drums':
            self.mediator.check_part()
        elif isinstance(end.node, ly.music.items.Relative):
            self.relative = False
            self.rel_pitch_isset = False
        else:
            # print("end:", end.node.token)
            pass

    ##
    # Additional node manipulation
    ##

    def get_previous_node(self, node):
        """ Returns the nodes previous node
        or false if the node is first in its branch. """
        parent = node.parent()
        i = parent.index(node)
        if i > 0:
            return parent[i-1]
        else:
            return False

    def simple_node_gen(self, node):
        """Unlike iter_score are the subnodes yielded without substitution."""
        for n in node:
            yield n
            for s in self.simple_node_gen(n):
                yield s

    def iter_header(self, tree):
        """Iter only over header nodes."""
        for t in tree:
            if isinstance(t, ly.music.items.Header):
                return self.simple_node_gen(t)

    def get_score(self, node):
        """ Returns (first) Score node or false if no Score is found. """
        for n in node:
            if isinstance(n, ly.music.items.Score) or isinstance(n, ly.music.items.Book):
                return n
        return False

    def iter_score(self, scorenode, doc):
        r"""
        Iter over score.

        Similarly to items.Document.iter_music user commands are substituted.

        Furthermore \repeat unfold expressions are unfolded.
        """
        for s in scorenode:
            if isinstance(s, ly.music.items.Repeat) and s.specifier() == 'unfold':
                for u in self.unfold_repeat(s, s.repeat_count(), doc):
                    yield u
            else:
                n = doc.substitute_for_node(s) or s
                yield n
                for c in self.iter_score(n, doc):
                    yield c
                if isinstance(s, ly.music.items.Container):
                    yield End(s)

    def unfold_repeat(self, repeat_node, repeat_count, doc):
        r"""
        Iter over node which represent a \repeat unfold expression
        and do the unfolding directly.
        """
        for r in range(repeat_count):
            for n in repeat_node:
                for c in self.iter_score(n, doc):
                    yield c

    def find_score_sub(self, doc):
        """Find substitute for scorenode. Takes first music node that isn't
        an assignment."""
        for n in doc:
            if not isinstance(n, ly.music.items.Assignment):
                if isinstance(n, ly.music.items.Music):
                    return self.iter_score(n, doc)

    def look_ahead(self, node, find_node):
        """Looks ahead in a container node and returns True
        if the search is successful."""
        for n in node:
            if isinstance(n, find_node):
                return True
        return False

    def look_behind(self, node, find_node):
        """Looks behind on the parent node(s) and returns True
        if the search is successful."""
        parent = node.parent()
        if parent:
            if isinstance(parent, find_node):
                ret = True
            else:
                ret = self.look_behind(parent, find_node)
            return ret
        else:
            return False

    ##
    # Other functions
    ##
    def gen_med_caller(self, func_name, *args):
        """Call any function in the mediator object."""
        func_call = getattr(self.mediator, func_name)
        func_call(*args)<|MERGE_RESOLUTION|>--- conflicted
+++ resolved
@@ -89,11 +89,8 @@
         self.slurcount = 0
         self.slurnr = 0
         self.phrslurnr = 0
-<<<<<<< HEAD
         self.mark = False
-=======
         self.pickup = False
->>>>>>> 144dccac
 
     def parse_text(self, ly_text, filename=None):
         """Parse the LilyPond source specified as text.
