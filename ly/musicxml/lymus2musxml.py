# This file is part of python-ly, https://pypi.python.org/pypi/python-ly
#
# Copyright (c) 2008 - 2015 by Wilbert Berendsen
#
# This program is free software; you can redistribute it and/or
# modify it under the terms of the GNU General Public License
# as published by the Free Software Foundation; either version 2
# of the License, or (at your option) any later version.
#
# This program is distributed in the hope that it will be useful,
# but WITHOUT ANY WARRANTY; without even the implied warranty of
# MERCHANTABILITY or FITNESS FOR A PARTICULAR PURPOSE.  See the
# GNU General Public License for more details.
#
# You should have received a copy of the GNU General Public License
# along with this program; if not, write to the Free Software
# Foundation, Inc., 51 Franklin St, Fifth Floor, Boston, MA  02110-1301  USA
# See http://www.gnu.org/licenses/ for more information.

"""
Using the tree structure from ly.music to initiate the conversion to MusicXML.

Uses functions similar to ly.music.items.Document.iter_music() to iter through
the node tree. But information about where a node branch ends
is also added. During the iteration the information needed for the conversion
is captured.
"""

from __future__ import unicode_literals
from __future__ import print_function

import ly.document
import ly.music

from . import create_musicxml
from . import ly2xml_mediator
from . import xml_objs

#excluded from parsing
excl_list = ['Version', 'Midi', 'Layout']


# Defining contexts in relation to musicXML
group_contexts = ['StaffGroup', 'ChoirStaff']

pno_contexts = ['PianoStaff', 'GrandStaff']

staff_contexts = ['Staff', 'RhythmicStaff', 'TabStaff',
    'DrumStaff', 'VaticanaStaff', 'MensuralStaff']

part_contexts = pno_contexts + staff_contexts


class End():
    """ Extra class that gives information about the end of Container
    elements in the node list. """
    def __init__(self, node):
        self.node = node

    def __repr__(self):
        return '<{0} {1}>'.format(self.__class__.__name__, self.node)


class ParseSource():
    """ creates the XML-file from the source code according to the Music XML standard """

    def __init__(self):
        self.musxml = create_musicxml.CreateMusicXML()
        self.mediator = ly2xml_mediator.Mediator()
        self.relative = False
        self.tuplet = []
        self.scale = ''
        self.grace_seq = False
        self.trem_rep = 0
        self.piano_staff = 0
        self.numericTime = False
        self.voice_sep = False
        self.sims_and_seqs = []
        self.override_dict = {}
        self.ottava = False
        self.with_contxt = None
        self.schm_assignm = None
        self.tempo = ()
        self.tremolo = False
        self.tupl_span = False
        self.unset_tuplspan = False
        self.alt_mode = None
        self.rel_pitch_isset = False
        self.slurcount = 0
        self.slurnr = 0
        self.phrslurnr = 0
        self.mark = False
        self.pickup = False

    def parse_text(self, ly_text, filename=None):
        """Parse the LilyPond source specified as text.
        
        If you specify a filename, it can be used to resolve \\include commands
        correctly.
        
        """
        doc = ly.document.Document(ly_text)
        doc.filename = filename
        self.parse_document(doc)

    def parse_document(self, ly_doc, relative_first_pitch_absolute=False):
        """Parse the LilyPond source specified as a ly.document document.
        
        If relative_first_pitch_absolute is set to True, the first pitch in a
        \relative expression without startpitch is considered to be absolute
        (LilyPond 2.18+ behaviour).
        
        """
        # The document is copied and the copy is converted to absolute mode to
        # facilitate the export. The original document is unchanged.
        doc = ly_doc.copy()
        import ly.pitch.rel2abs
        cursor = ly.document.Cursor(doc)
        ly.pitch.rel2abs.rel2abs(cursor, first_pitch_absolute=relative_first_pitch_absolute)
        mustree = ly.music.document(doc)
        self.parse_tree(mustree)

    def parse_tree(self, mustree):
        """Parse the LilyPond source as a ly.music node tree."""
        # print(mustree.dump())
        header_nodes = self.iter_header(mustree)
        if header_nodes:
            self.parse_nodes(header_nodes)
        score = self.get_score(mustree)
        if score:
            mus_nodes = self.iter_score(score, mustree)
        else:
            mus_nodes = self.find_score_sub(mustree)
        self.mediator.new_section("fallback") #fallback/default section
        self.parse_nodes(mus_nodes)

    def parse_nodes(self, nodes):
        """Work through all nodes by calling the function with the
        same name as the nodes class."""
        if nodes:
            for m in nodes:
                # print(m)
                func_name = m.__class__.__name__ #get instance name
                if func_name not in excl_list:
                    try:
                        func_call = getattr(self, func_name)
                        func_call(m)
                    except AttributeError as ae:
                        print("Warning:", func_name, "not implemented!")
                        print(ae)
                        pass
        else:
            print("Warning! Couldn't parse source!")

    def musicxml(self, prettyprint=True):
        self.mediator.check_score()
        xml_objs.IterateXmlObjs(
            self.mediator.score, self.musxml, self.mediator.divisions)
        xml = self.musxml.musicxml(prettyprint)
        return xml

    ##
    # The different source types from ly.music are here sent to translation.
    ##

    def Assignment(self, a):
        """
        Variables should already have been substituted
        so this need only cover other types of assignments.
        """
        if isinstance(a.value(), ly.music.items.Markup):
            val = a.value().plaintext()
        elif isinstance(a.value(), ly.music.items.String):
            val = a.value().value()
        elif isinstance(a.value(), ly.music.items.Scheme):
            val = a.value().get_string()
            if not val:
                self.schm_assignm = a.name()
        elif isinstance(a.value(), ly.music.items.UserCommand):
            # Don't know what to do with this:
            return
        if self.look_behind(a, ly.music.items.With):
            if self.with_contxt in group_contexts:
                self.mediator.set_by_property(a.name(), val, True)
            else:
                self.mediator.set_by_property(a.name(), val)
        else:
            self.mediator.new_header_assignment(a.name(), val)

    def MusicList(self, musicList):
        if musicList.token == '<<':
            if self.look_ahead(musicList, ly.music.items.VoiceSeparator):
                self.mediator.new_snippet('sim-snip')
                self.voice_sep = True
            else:
                self.mediator.new_section('simultan')
                self.sims_and_seqs.append('sim')
        elif musicList.token == '{':
            self.sims_and_seqs.append('seq')

    def Chord(self, chord):
        self.mediator.clear_chord()

    def Q(self, q):
        self.mediator.copy_prev_chord(q.duration)

    def Context(self, context):
        r""" \context """
        self.in_context = True
        self.check_context(context.context(), context.context_id(), context.token)

    def check_context(self, context, context_id=None, token=""):
        """Check context and do appropriate action (e.g. create new part)."""
        # Check first if part already exists
        if context_id:
            match = self.mediator.get_part_by_id(context_id)
            if match:
                self.mediator.new_part(to_part=match)
                return
        if context in pno_contexts:
            self.mediator.new_part(context_id, piano=True)
            self.piano_staff = 1
        elif context in group_contexts:
            self.mediator.new_group()
        elif context in staff_contexts:
            if self.piano_staff:
                if self.piano_staff > 1:
                    self.mediator.set_voicenr(nr=self.piano_staff+3)
                self.mediator.new_section('piano-staff'+str(self.piano_staff))
                self.mediator.set_staffnr(self.piano_staff)
                self.piano_staff += 1
            else:
                if token != '\\context' or self.mediator.part_not_empty():
                    self.mediator.new_part(context_id)
            self.mediator.add_staff_id(context_id)
        elif context == 'Voice':
            self.sims_and_seqs.append('voice')
            if context_id:
                self.mediator.new_section(context_id)
            else:
                self.mediator.new_section('voice')
        elif context == 'Devnull':
            self.mediator.new_section('devnull', True)
        else:
            print("Context not implemented:", context)

    def VoiceSeparator(self, voice_sep):
        self.mediator.new_snippet('sim')
        self.mediator.set_voicenr(add=True)

    def Change(self, change):
        r""" A \change music expression. Changes the staff number. """
        if change.context() == 'Staff':
            self.mediator.set_staffnr(0, staff_id=change.context_id())

    def PipeSymbol(self, barcheck):
        """ PipeSymbol = | """
        self.mediator.new_bar()

    def Clef(self, clef):
        r""" Clef \clef"""
        self.mediator.new_clef(clef.specifier())

    def KeySignature(self, key):
        self.mediator.new_key(key.pitch().output(), key.mode())

    def Relative(self, relative):
        r"""A \relative music expression."""
        self.relative = True

    def Partial(self, partial):
        self.pickup = True

    def Note(self, note):
        """ notename, e.g. c, cis, a bes ... """
        #print(note.token)
        if note.length():
            if self.relative and not self.rel_pitch_isset:
                self.mediator.new_note(note, False)
                self.mediator.set_relative(note)
                self.rel_pitch_isset = True
            else:
                self.mediator.new_note(note, self.relative)
            self.check_note(note)
        else:
            if isinstance(note.parent(), ly.music.items.Relative):
                self.mediator.set_relative(note)
                self.rel_pitch_isset = True
            elif isinstance(note.parent(), ly.music.items.Chord):
                if self.mediator.current_chord:
                    self.mediator.new_chord(note, chord_base=False)
                else:
                    self.mediator.new_chord(note, note.parent().duration, self.relative)
                    self.check_tuplet()
                # chord as grace note
                if self.grace_seq:
                    self.mediator.new_chord_grace()

    def Unpitched(self, unpitched):
        """A note without pitch, just a standalone duration."""
        if unpitched.length():
            if self.alt_mode == 'drum':
                self.mediator.new_iso_dura(unpitched, self.relative, True)
            else:
                self.mediator.new_iso_dura(unpitched, self.relative)
            self.check_note(unpitched)

    def DrumNote(self, drumnote):
        """A note in DrumMode."""
        if drumnote.length():
            self.mediator.new_note(drumnote, is_unpitched=True)
            self.check_note(drumnote)

    def check_note(self, note):
        """Generic check for all notes, both pitched and unpitched."""
        self.check_tuplet()
        if self.grace_seq:
            self.mediator.new_grace()
        if self.trem_rep and not self.look_ahead(note, ly.music.items.Duration):
            self.mediator.set_tremolo(trem_type='start', repeats=self.trem_rep)

    def check_tuplet(self):
        """Generic tuplet check."""
        if self.tuplet:
            tlevels = len(self.tuplet)
            nested = True if tlevels > 1 else False
            for td in self.tuplet:
                if nested:
                    self.mediator.change_to_tuplet(td['fraction'], td['ttype'],
                                                td['nr'], td['length'])
                else:
                    self.mediator.change_to_tuplet(td['fraction'], td['ttype'],
                                                td['nr'])
                td['ttype'] = ""
            self.mediator.check_divs()

    def Duration(self, duration):
        """A written duration"""
        if self.tempo:
            self.mediator.new_tempo(duration.token, duration.tokens, *self.tempo)
            self.tempo = ()
        elif self.tremolo:
            self.mediator.set_tremolo(duration=int(duration.token))
            self.tremolo = False
        elif self.tupl_span:
            self.mediator.set_tuplspan_dur(duration.token, duration.tokens)
            self.tupl_span = False
        elif self.pickup:
            self.mediator.set_pickup()
            self.pickup = False
        else:
            self.mediator.new_duration_token(duration.token, duration.tokens)
            if self.trem_rep:
                self.mediator.set_tremolo(trem_type='start', repeats=self.trem_rep)

    def Tempo(self, tempo):
        """ Tempo direction, e g '4 = 80' """
        if self.look_ahead(tempo, ly.music.items.Duration):
            self.tempo = (tempo.tempo(), tempo.text())
        else:
            self.mediator.new_tempo(0, (), tempo.tempo(), tempo.text())

    def Tie(self, tie):
        """ tie ~ """
        self.mediator.tie_to_next()

    def Rest(self, rest):
        r""" rest, r or R. Note: NOT by command, i.e. \rest """
        if rest.token == 'R':
            self.scale = 'R'
        self.mediator.new_rest(rest)

    def Skip(self, skip):
        r""" invisible rest/spacer rest (s or command \skip)"""
        if 'lyrics' in self.sims_and_seqs:
            self.mediator.new_lyrics_item(skip.token)
        else:
            self.mediator.new_rest(skip)

    def Scaler(self, scaler):
        r"""
        \times \tuplet \scaleDurations

        """
        if scaler.token == '\\scaleDurations':
            ttype = ""
            fraction = (scaler.denominator, scaler.numerator)
        elif scaler.token == '\\times':
            ttype = "start"
            fraction = (scaler.denominator, scaler.numerator)
        elif scaler.token == '\\tuplet':
            ttype = "start"
            fraction = (scaler.numerator, scaler.denominator)
        nr = len(self.tuplet) + 1
        self.tuplet.append({'set': False,
                            'fraction': fraction,
                            'ttype': ttype,
                            'length': scaler.length(),
                            'nr': nr})
        if self.look_ahead(scaler, ly.music.items.Duration):
            self.tupl_span = True
            self.unset_tuplspan = True

    def Number(self, number):
        pass

    def Articulation(self, art):
        """An articulation, fingering, string number, or other symbol."""
        self.mediator.new_articulation(art.token)

    def Postfix(self, postfix):
        pass

    def Beam(self, beam):
        pass

    def Slur(self, slur):
        """ Slur, '(' = start, ')' = stop. """
        if slur.token == '(':
            self.slurcount += 1
            self.slurnr = self.slurcount
            self.mediator.set_slur(self.slurnr, "start")
        elif slur.token == ')':
            self.mediator.set_slur(self.slurnr, "stop")
            self.slurcount -= 1

    def PhrasingSlur(self, phrslur):
        r"""A \( or \)."""
        if phrslur.token == '\(':
            self.slurcount += 1
            self.phrslurnr = self.slurcount
            self.mediator.set_slur(self.phrslurnr, "start")
        elif phrslur.token == '\)':
            self.mediator.set_slur(self.phrslurnr, "stop")
            self.slurcount -= 1

    def Dynamic(self, dynamic):
        """Any dynamic symbol."""
        self.mediator.new_dynamics(dynamic.token[1:])

    def Grace(self, grace):
        self.grace_seq = True

    def TimeSignature(self, timeSign):
        self.mediator.new_time(timeSign.numerator(), timeSign.fraction(), self.numericTime)

    def Repeat(self, repeat):
        if repeat.specifier() == 'volta':
            self.mediator.new_repeat('forward')
        elif repeat.specifier() == 'tremolo':
            self.trem_rep = repeat.repeat_count()

    def Tremolo(self, tremolo):
        """A tremolo item ":"."""
        if self.look_ahead(tremolo, ly.music.items.Duration):
            self.tremolo = True
        else:
            self.mediator.set_tremolo()

    def With(self, cont_with):
        r"""A \with ... construct."""
        self.with_contxt = cont_with.parent().context()

    def Set(self, cont_set):
        r"""A \set command."""
        if isinstance(cont_set.value(), ly.music.items.Scheme):
            if cont_set.property() == 'tupletSpannerDuration':
                moment = cont_set.value().get_ly_make_moment()
                if moment:
                    self.mediator.set_tuplspan_dur(fraction=moment)
                else:
                    self.mediator.unset_tuplspan_dur()
                return
            val = cont_set.value().get_string()
        else:
            val = cont_set.value().value()
        if cont_set.context() in part_contexts:
            self.mediator.set_by_property(cont_set.property(), val)
        elif cont_set.context() in group_contexts:
            self.mediator.set_by_property(cont_set.property(), val, group=True)

    def Command(self, command):
        r""" \bar, \rest etc """
        excls = ['\\major', '\\minor', '\\dorian', '\\bar']
        if command.token == '\\rest':
            self.mediator.note2rest()
        elif command.token == '\\numericTimeSignature':
            self.numericTime = True
        elif command.token == '\\defaultTimeSignature':
            self.numericTime = False
        elif command.token.find('voice') == 1:
            self.mediator.set_voicenr(command.token[1:], piano=self.piano_staff)
        elif command.token == '\\glissando':
            try:
                self.mediator.new_gliss(self.override_dict["Glissando.style"])
            except KeyError:
                self.mediator.new_gliss()
        elif command.token == '\\startTrillSpan':
            self.mediator.new_trill_spanner()
        elif command.token == '\\stopTrillSpan':
            self.mediator.new_trill_spanner("stop")
        elif command.token == '\\ottava':
            self.ottava = True
        elif command.token == '\\mark':
            self.mark = True
            self.mediator.new_mark()
        elif command.token == '\\breathe':
            art = type('',(object,),{"token": "\\breathe"})()
            self.Articulation(art)
        elif command.token == '\\stemUp' or command.token == '\\stemDown' or command.token == '\\stemNeutral':
            self.mediator.stem_direction(command.token)
        elif command.token == '\\default':
            if self.tupl_span:
                self.mediator.unset_tuplspan_dur()
                self.tupl_span = False
<<<<<<< HEAD
        elif command.token == '\\compressFullBarRests':
            self.mediator.set_mult_rest()
=======
            elif self.mark:
                self.mark = False
        elif command.token == '\\break':
            self.mediator.add_break()
>>>>>>> 5d899817
        else:
            if command.token not in excls:
                print("Unknown command:", command.token)

    def UserCommand(self, usercommand):
        """Music variables are substituted so this must be something else."""
        if usercommand.name() == 'tupletSpan':
            self.tupl_span = True

    def Markup(self, markup):
        pass

    def MarkupWord(self, markupWord):
        self.mediator.new_word(markupWord.token)

    def MarkupList(self, markuplist):
        pass

    def String(self, string):
        prev = self.get_previous_node(string)
        if prev and prev.token == '\\bar':
            self.mediator.create_barline(string.value())

    def LyricsTo(self, lyrics_to):
        r"""A \lyricsto expression. """
        self.mediator.new_lyric_section('lyricsto'+lyrics_to.context_id(), lyrics_to.context_id())
        self.sims_and_seqs.append('lyrics')

    def LyricText(self, lyrics_text):
        """A lyric text (word, markup or string), with a Duration."""
        self.mediator.new_lyrics_text(lyrics_text.token)

    def LyricItem(self, lyrics_item):
        """Another lyric item (skip, extender, hyphen or tie)."""
        self.mediator.new_lyrics_item(lyrics_item.token)

    def NoteMode(self, notemode):
        r"""A \notemode or \notes expression."""
        self.alt_mode = 'note'

    def ChordMode(self, chordmode):
        r"""A \chordmode or \chords expression."""
        self.alt_mode = 'chord'

    def DrumMode(self, drummode):
        r"""A \drummode or \drums expression.

        If the shorthand form \drums is found, DrumStaff is implicit.

        """
        if drummode.token == '\\drums':
            self.check_context('DrumStaff')
        self.alt_mode = 'drum'

    def FigureMode(self, figmode):
        r"""A \figuremode or \figures expression."""
        self.alt_mode = 'figure'

    def LyricMode(self, lyricmode):
        r"""A \lyricmode, \lyrics or \addlyrics expression."""
        self.alt_mode = 'lyric'

    def Override(self, override):
        r"""An \override command."""
        self.override_key = ''

    def PathItem(self, item):
        r"""An item in the path of an \override or \revert command."""
        self.override_key += item.token

    def Scheme(self, scheme):
        """A Scheme expression inside LilyPond."""
        pass

    def SchemeItem(self, item):
        """Any scheme token."""
        if self.ottava:
            self.mediator.new_ottava(item.token)
            self.ottava = False
        elif self.look_behind(item, ly.music.items.Override):
            self.override_dict[self.override_key] = item.token
        elif self.schm_assignm:
            self.mediator.set_by_property(self.schm_assignm, item.token)
        elif self.mark:
            self.mediator.new_mark(int(item.token))
        else:
            print("SchemeItem not implemented:", item.token)

    def SchemeQuote(self, quote):
        """A ' in scheme."""
        pass

    def End(self, end):
        if isinstance(end.node, ly.music.items.Scaler):
            if self.unset_tuplspan:
                self.mediator.unset_tuplspan_dur()
                self.unset_tuplspan = False
            if end.node.token != '\\scaleDurations':
                self.mediator.change_tuplet_type(len(self.tuplet) - 1, "stop")
            self.tuplet.pop()
            self.fraction = None
        elif isinstance(end.node, ly.music.items.Grace): #Grace
            self.grace_seq = False
        elif end.node.token == '\\repeat':
            if end.node.specifier() == 'volta':
                self.mediator.new_repeat('backward')
            elif end.node.specifier() == 'tremolo':
                if self.look_ahead(end.node, ly.music.items.MusicList):
                    self.mediator.set_tremolo(trem_type="stop")
                else:
                    self.mediator.set_tremolo(trem_type="single")
                self.trem_rep = 0
        elif isinstance(end.node, ly.music.items.Context):
            self.in_context = False
            if end.node.context() == 'Voice':
                self.mediator.check_voices()
                self.sims_and_seqs.pop()
            elif end.node.context() in group_contexts:
                self.mediator.close_group()
            elif end.node.context() in staff_contexts:
                if not self.piano_staff:
                    self.mediator.check_part()
            elif end.node.context() in pno_contexts:
                self.mediator.check_voices()
                self.mediator.check_part()
                self.piano_staff = 0
                self.mediator.set_voicenr(nr=1)
            elif end.node.context() == 'Devnull':
                self.mediator.check_voices()
        elif end.node.token == '<<':
            if self.voice_sep:
                self.mediator.check_voices_by_nr()
                self.mediator.revert_voicenr()
                self.voice_sep = False
            elif not self.piano_staff:
                self.mediator.check_simultan()
                if self.sims_and_seqs:
                    self.sims_and_seqs.pop()
        elif end.node.token == '{':
            if self.sims_and_seqs:
                self.sims_and_seqs.pop()
        elif end.node.token == '<': #chord
            self.mediator.chord_end()
        elif end.node.token == '\\lyricsto':
            self.mediator.check_lyrics(end.node.context_id())
            self.sims_and_seqs.pop()
        elif end.node.token == '\\with':
            self.with_contxt = None
        elif end.node.token == '\\drums':
            self.mediator.check_part()
        elif isinstance(end.node, ly.music.items.Relative):
            self.relative = False
            self.rel_pitch_isset = False
        else:
            # print("end:", end.node.token)
            pass

    ##
    # Additional node manipulation
    ##

    def get_previous_node(self, node):
        """ Returns the nodes previous node
        or false if the node is first in its branch. """
        parent = node.parent()
        i = parent.index(node)
        if i > 0:
            return parent[i-1]
        else:
            return False

    def simple_node_gen(self, node):
        """Unlike iter_score are the subnodes yielded without substitution."""
        for n in node:
            yield n
            for s in self.simple_node_gen(n):
                yield s

    def iter_header(self, tree):
        """Iter only over header nodes."""
        for t in tree:
            if isinstance(t, ly.music.items.Header):
                return self.simple_node_gen(t)

    def get_score(self, node):
        """ Returns (first) Score node or false if no Score is found. """
        for n in node:
            if isinstance(n, ly.music.items.Score) or isinstance(n, ly.music.items.Book):
                return n
        return False

    def iter_score(self, scorenode, doc):
        r"""
        Iter over score.

        Similarly to items.Document.iter_music user commands are substituted.

        Furthermore \repeat unfold expressions are unfolded.
        """
        for s in scorenode:
            if isinstance(s, ly.music.items.Repeat) and s.specifier() == 'unfold':
                for u in self.unfold_repeat(s, s.repeat_count(), doc):
                    yield u
            else:
                n = doc.substitute_for_node(s) or s
                yield n
                for c in self.iter_score(n, doc):
                    yield c
                if isinstance(s, ly.music.items.Container):
                    yield End(s)

    def unfold_repeat(self, repeat_node, repeat_count, doc):
        r"""
        Iter over node which represent a \repeat unfold expression
        and do the unfolding directly.
        """
        for r in range(repeat_count):
            for n in repeat_node:
                for c in self.iter_score(n, doc):
                    yield c

    def find_score_sub(self, doc):
        """Find substitute for scorenode. Takes first music node that isn't
        an assignment."""
        for n in doc:
            if not isinstance(n, ly.music.items.Assignment):
                if isinstance(n, ly.music.items.Music):
                    return self.iter_score(n, doc)

    def look_ahead(self, node, find_node):
        """Looks ahead in a container node and returns True
        if the search is successful."""
        for n in node:
            if isinstance(n, find_node):
                return True
        return False

    def look_behind(self, node, find_node):
        """Looks behind on the parent node(s) and returns True
        if the search is successful."""
        parent = node.parent()
        if parent:
            if isinstance(parent, find_node):
                ret = True
            else:
                ret = self.look_behind(parent, find_node)
            return ret
        else:
            return False

    ##
    # Other functions
    ##
    def gen_med_caller(self, func_name, *args):
        """Call any function in the mediator object."""
        func_call = getattr(self.mediator, func_name)
        func_call(*args)<|MERGE_RESOLUTION|>--- conflicted
+++ resolved
@@ -513,15 +513,12 @@
             if self.tupl_span:
                 self.mediator.unset_tuplspan_dur()
                 self.tupl_span = False
-<<<<<<< HEAD
+            elif self.mark:
+                self.mark = False
         elif command.token == '\\compressFullBarRests':
             self.mediator.set_mult_rest()
-=======
-            elif self.mark:
-                self.mark = False
         elif command.token == '\\break':
             self.mediator.add_break()
->>>>>>> 5d899817
         else:
             if command.token not in excls:
                 print("Unknown command:", command.token)
