# This file is part of python-ly, https://pypi.python.org/pypi/python-ly
#
# Copyright (c) 2008 - 2015 by Wilbert Berendsen
#
# This program is free software; you can redistribute it and/or
# modify it under the terms of the GNU General Public License
# as published by the Free Software Foundation; either version 2
# of the License, or (at your option) any later version.
#
# This program is distributed in the hope that it will be useful,
# but WITHOUT ANY WARRANTY; without even the implied warranty of
# MERCHANTABILITY or FITNESS FOR A PARTICULAR PURPOSE.  See the
# GNU General Public License for more details.
#
# You should have received a copy of the GNU General Public License
# along with this program; if not, write to the Free Software
# Foundation, Inc., 51 Franklin St, Fifth Floor, Boston, MA  02110-1301  USA
# See http://www.gnu.org/licenses/ for more information.

"""
Using the tree structure from ly.music to initiate the conversion to MusicXML.

Uses functions similar to ly.music.items.Document.iter_music() to iter through
the node tree. But information about where a node branch ends
is also added. During the iteration the information needed for the conversion
is captured.
"""

from __future__ import unicode_literals
from __future__ import print_function

import ly.music

from . import create_musicxml
from . import ly2xml_mediator
from . import xml_objs

#excluded from parsing
excl_list = ['Version', 'Midi', 'Layout']


# Defining contexts in relation to musicXML
group_contexts = ['StaffGroup', 'ChoirStaff']

pno_contexts = ['PianoStaff', 'GrandStaff']

staff_contexts = ['Staff', 'RhythmicStaff', 'TabStaff',
    'DrumStaff', 'VaticanaStaff', 'MensuralStaff']

part_contexts = pno_contexts + staff_contexts


class End():
    """ Extra class that gives information about the end of Container
    elements in the node list. """
    def __init__(self, node):
        self.node = node


class ParseSource():
    """ creates the XML-file from the source code according to the Music XML standard """

    def __init__(self):
        self.musxml = create_musicxml.CreateMusicXML()
        self.mediator = ly2xml_mediator.Mediator()
        self.relative = False
        self.tuplet = False
        self.scale = ''
        self.grace_seq = False
        self.trem_rep = 0
        self.piano_staff = 0
        self.numericTime = False
        self.voice_sep = False
        self.sims_and_seqs = []
        self.override_dict = {}
        self.ottava = False
        self.with_contxt = None
        self.schm_assignm = None
        self.tempo = ()
        self.tremolo = False
        self.tupl_span = False

    def parse_tree(self, mustree):
        # print(mustree.dump())
        header_nodes = self.iter_header(mustree)
        if header_nodes:
            self.parse_nodes(header_nodes)
        score = self.get_score(mustree)
        if score:
            mus_nodes = self.iter_score(score, mustree)
        else:
            mus_nodes = self.find_score_sub(mustree)
        self.mediator.new_section("fallback") #fallback/default section
        self.parse_nodes(mus_nodes)

    def parse_nodes(self, nodes):
        """Work through all nodes by calling the function with the
        same name as the nodes class."""
        if nodes:
            for m in nodes:
                # print(m)
                func_name = m.__class__.__name__ #get instance name
                if func_name not in excl_list:
                    try:
                        func_call = getattr(self, func_name)
                        func_call(m)
                    except AttributeError as ae:
                        print("Warning:", func_name, "not implemented!")
                        print(ae)
                        pass
        else:
            print("Warning! Couldn't parse source!")

    def musicxml(self, prettyprint=True):
        self.mediator.check_score()
        xml_objs.IterateXmlObjs(
            self.mediator.score, self.musxml, self.mediator.divisions)
        xml = self.musxml.musicxml(prettyprint)
        return xml

    ##
    # The different source types from ly.music are here sent to translation.
    ##

    def Assignment(self, a):
        """
        Variables should already have been substituted
        so this need only cover other types of assignments.
        """
        if isinstance(a.value(), ly.music.items.Markup):
            val = a.value().plaintext()
        elif isinstance(a.value(), ly.music.items.String):
            val = a.value().value()
        elif isinstance(a.value(), ly.music.items.Scheme):
            val = a.value().get_string()
            if not val:
                self.schm_assignm = a.name()
        if self.look_behind(a, ly.music.items.With):
            if self.with_contxt in group_contexts:
                self.mediator.set_by_property(a.name(), val, True)
            else:
                self.mediator.set_by_property(a.name(), val)
        else:
            self.mediator.new_header_assignment(a.name(), val)

    def MusicList(self, musicList):
        if musicList.token == '<<':
            if self.look_ahead(musicList, ly.music.items.VoiceSeparator):
                self.mediator.new_snippet('sim-snip')
                self.voice_sep = True
            else:
                self.sims_and_seqs.append('sim')
        elif musicList.token == '{':
            if self.sims_and_seqs and self.sims_and_seqs[-1] == 'sim':
                self.mediator.new_section('simultan')
            self.sims_and_seqs.append('seq')
            # print(self.sims_and_seqs)

    def Chord(self, chord):
        self.mediator.clear_chord()

    def Q(self, q):
        self.mediator.copy_prev_chord(q.duration)

    def Context(self, context):
        """ \context """
        self.in_context = True
        if context.context() in pno_contexts:
            self.mediator.new_part(piano=True)
            self.piano_staff = 1
        elif context.context() in group_contexts:
            self.mediator.new_group()
        elif context.context() in staff_contexts:
            if self.piano_staff:
                if self.piano_staff > 1:
                    self.mediator.set_voicenr(nr=self.piano_staff+3)
                self.mediator.new_section('piano-staff'+str(self.piano_staff))
                self.mediator.set_staffnr(self.piano_staff)
                self.piano_staff += 1
            else:
                # Check first if part already exists
                if context.token != '\\context' or self.mediator.part_not_empty():
                    self.mediator.new_part()
            self.mediator.add_staff_id(context.context_id())
        elif context.context() == 'Voice':
            self.sims_and_seqs.append('voice')
            if context.context_id():
                self.mediator.new_section(context.context_id())
            else:
                self.mediator.new_section('voice')
        else:
            print("Context not implemented:", context.context())

    def VoiceSeparator(self, voice_sep):
        self.mediator.new_snippet('sim')
        self.mediator.set_voicenr(add=True)

    def Change(self, change):
        """ A \\change music expression. Changes the staff number. """
        if change.context() == 'Staff':
            self.mediator.set_staffnr(0, staff_id=change.context_id())

    def PipeSymbol(self, barcheck):
        """ PipeSymbol = | """
        self.mediator.new_bar()

    def Clef(self, clef):
        """ Clef \clef"""
        self.mediator.new_clef(clef.specifier())

    def KeySignature(self, key):
        self.mediator.new_key(key.pitch().output(), key.mode())

    def Relative(self, relative):
        pass

    def Note(self, note):
        """ notename, e.g. c, cis, a bes ... """
        #print(note.token)
        if note.length():
            self.mediator.new_note(note, self.relative)
            if self.tuplet:
                self.mediator.change_to_tuplet(self.fraction, self.ttype)
                self.ttype = ""
            if self.grace_seq:
                self.mediator.new_grace()
            if self.trem_rep and not self.look_ahead(note, ly.music.items.Duration):
                self.mediator.set_tremolo(trem_type='start', repeats=self.trem_rep)
        else:
            if isinstance(note.parent(), ly.music.items.Relative):
                self.mediator.set_relative(note)
                self.relative = True
            elif isinstance(note.parent(), ly.music.items.Chord):
                self.mediator.new_chord(note, note.parent().duration, self.relative)
                # chord as grace note
                if self.grace_seq:
                    self.mediator.new_chord_grace()

    def Duration(self, duration):
        """A written duration"""
        if self.tempo:
            self.mediator.new_tempo(duration.token, duration.tokens, *self.tempo)
            self.tempo = ()
        elif self.tremolo:
            self.mediator.set_tremolo(duration=int(duration.token))
            self.tremolo = False
        elif self.tupl_span:
            self.mediator.set_tuplspan_dur(duration.token, duration.tokens)
            self.tupl_span = False
        else:
            self.mediator.new_duration_token(duration.token, duration.tokens)
            if self.trem_rep:
                self.mediator.set_tremolo(trem_type='start', repeats=self.trem_rep)

    def Tempo(self, tempo):
        """ Tempo direction, e g '4 = 80' """
        if self.look_ahead(tempo, ly.music.items.Duration):
            self.tempo = (tempo.tempo(), tempo.text())
        else:
            self.mediator.new_tempo(0, (), tempo.tempo(), tempo.text())

    def Tie(self, tie):
        """ tie ~ """
        self.mediator.tie_to_next()

    def Rest(self, rest):
        """ rest, r or R. Note: NOT by command, i.e. \rest """
        if rest.token == 'R':
            self.scale = 'R'
        self.mediator.new_rest(rest)

    def Skip(self, skip):
        """ invisible rest/spacer rest (s or command \skip)"""
        if 'lyrics' in self.sims_and_seqs:
            self.mediator.new_lyrics_item(skip.token)
        else:
            self.mediator.new_rest(skip)

    def Scaler(self, scaler):
        """
        \times \tuplet \scaleDurations

        """
        if scaler.token == '\\scaleDurations':
            self.ttype = ""
            self.fraction = (scaler.denominator, scaler.numerator)
        elif scaler.token == '\\times':
            self.ttype = "start"
            self.fraction = (scaler.denominator, scaler.numerator)
        elif scaler.token == '\\tuplet':
            self.ttype = "start"
            self.fraction = (scaler.numerator, scaler.denominator)
        if self.look_ahead(scaler, ly.music.items.Duration):
            self.tupl_span = True
        self.tuplet = True

    def Number(self, number):
        pass

    def Articulation(self, art):
        """An articulation, fingering, string number, or other symbol."""
        self.mediator.new_articulation(art.token)

    def Postfix(self, postfix):
        pass

    def Beam(self, beam):
        pass

    def Slur(self, slur):
        """ Slur, '(' = start, ')' = stop. """
        if slur.token == '(':
            self.mediator.set_slur("start")
        elif slur.token == ')':
            self.mediator.set_slur("stop")

    def Dynamic(self, dynamic):
        """Any dynamic symbol."""
        self.mediator.new_dynamics(dynamic.token[1:])

    def Grace(self, grace):
        self.grace_seq = True

    def TimeSignature(self, timeSign):
        self.mediator.new_time(timeSign.numerator(), timeSign.fraction(), self.numericTime)

    def Repeat(self, repeat):
        if repeat.specifier() == 'volta':
            self.mediator.new_repeat('forward')
        elif repeat.specifier() == 'tremolo':
            self.trem_rep = repeat.repeat_count()

    def Tremolo(self, tremolo):
        """A tremolo item ":"."""
        if self.look_ahead(tremolo, ly.music.items.Duration):
            self.tremolo = True
        else:
            self.mediator.set_tremolo()

    def With(self, cont_with):
        """A \\with ... construct."""
        self.with_contxt = cont_with.parent().context()

    def Set(self, cont_set):
        """A \\set command."""
        if isinstance(cont_set.value(), ly.music.items.Scheme):
            val = cont_set.value().get_string()
        else:
            val = cont_set.value().value()
        if cont_set.context() in part_contexts:
            self.mediator.set_by_property(cont_set.property(), val)
        elif cont_set.context() in group_contexts:
            self.mediator.set_by_property(cont_set.property(), val, group=True)

    def Command(self, command):
        """ \\bar, \\rest etc """
        excls = ['\\major', '\\minor', '\\bar']
        if command.token == '\\rest':
            self.mediator.note2rest()
        elif command.token == '\\numericTimeSignature':
            self.numericTime = True
        elif command.token == '\\defaultTimeSignature':
            self.numericTime = False
        elif command.token.find('voice') == 1:
            self.mediator.set_voicenr(command.token[1:], piano=self.piano_staff)
        elif command.token == '\\glissando':
            try:
                self.mediator.new_gliss(self.override_dict["Glissando.style"])
            except KeyError:
                self.mediator.new_gliss()
        elif command.token == '\\startTrillSpan':
            self.mediator.new_trill_spanner()
        elif command.token == '\\stopTrillSpan':
            self.mediator.new_trill_spanner("stop")
        elif command.token == '\\ottava':
            self.ottava = True
        else:
            if command.token not in excls:
                print("Unknown command:", command.token)

    def String(self, string):
        prev = self.get_previous_node(string)
        if prev and prev.token == '\\bar':
            self.mediator.create_barline(string.value())

    def LyricsTo(self, lyrics_to):
        """A \\lyricsto expression. """
        self.mediator.new_lyric_section('lyricsto'+lyrics_to.context_id(), lyrics_to.context_id())
        self.sims_and_seqs.append('lyrics')

    def LyricText(self, lyrics_text):
        """A lyric text (word, markup or string), with a Duration."""
        self.mediator.new_lyrics_text(lyrics_text.token)

    def LyricItem(self, lyrics_item):
        """Another lyric item (skip, extender, hyphen or tie)."""
        self.mediator.new_lyrics_item(lyrics_item.token)

    def LyricMode(self, lyric_mode):
        """A \\lyricmode, \\lyrics or \\addlyrics expression."""
        pass

    def Override(self, override):
        """An \\override command."""
        self.override_key = ''

    def PathItem(self, item):
        """An item in the path of an \\override or \\revert command."""
        self.override_key += item.token

    def Scheme(self, scheme):
        """A Scheme expression inside LilyPond."""
        pass

    def SchemeItem(self, item):
        """Any scheme token."""
        if self.ottava:
            self.mediator.new_ottava(item.token)
        elif self.look_behind(item, ly.music.items.Override):
            self.override_dict[self.override_key] = item.token
        elif self.schm_assignm:
            self.mediator.set_by_property(self.schm_assignm, item.token)
        else:
            print("SchemeItem not implemented:", item.token)

    def SchemeQuote(self, quote):
        """A ' in scheme."""
        pass

    def End(self, end):
        if isinstance(end.node, ly.music.items.Scaler):
<<<<<<< HEAD
            self.mediator.unset_tuplspan_dur()
            if end.node.token == '\scaleDurations':
=======
            if end.node.token == '\\scaleDurations':
>>>>>>> 16e73fc6
                self.mediator.change_to_tuplet(self.fraction, "")
            else:
                self.mediator.change_to_tuplet(self.fraction, "stop")
            self.tuplet = False
            self.fraction = None
        elif isinstance(end.node, ly.music.items.Grace): #Grace
            self.grace_seq = False
        elif end.node.token == '\\repeat':
            if end.node.specifier() == 'volta':
                self.mediator.new_repeat('backward')
            elif end.node.specifier() == 'tremolo':
                if self.look_ahead(end.node, ly.music.items.MusicList):
                    self.mediator.set_tremolo(trem_type="stop")
                else:
                    self.mediator.set_tremolo(trem_type="single")
                self.trem_rep = 0
        elif isinstance(end.node, ly.music.items.Context):
            self.in_context = False
            if end.node.context() == 'Voice':
                self.mediator.check_voices()
                self.sims_and_seqs.pop()
            elif end.node.context() in group_contexts:
                self.mediator.close_group()
            elif end.node.context() in staff_contexts:
                if not self.piano_staff:
                    self.mediator.check_part()
            elif end.node.context() in pno_contexts:
                self.mediator.check_voices()
                self.mediator.check_part()
                self.piano_staff = 0
                self.mediator.set_voicenr(nr=1)
        elif end.node.token == '<<':
            if self.voice_sep:
                self.mediator.check_voices_by_nr()
                self.mediator.revert_voicenr()
                self.voice_sep = False
            elif not self.piano_staff:
                self.mediator.check_voices()
                self.mediator.check_part()
                if self.sims_and_seqs:
                    self.sims_and_seqs.pop()
        elif end.node.token == '{':
            if self.sims_and_seqs:
                self.sims_and_seqs.pop()
        elif end.node.token == '<': #chord
            self.mediator.chord_end()
        elif end.node.token == '\\lyricsto':
            self.mediator.check_lyrics(end.node.context_id())
            self.sims_and_seqs.pop()
        elif end.node.token == '\\with':
            self.with_contxt = None
        else:
            # print("end:", end.node.token)
            pass

    ##
    # Additional node manipulation
    ##

    def get_previous_node(self, node):
        """ Returns the nodes previous node
        or false if the node is first in its branch. """
        parent = node.parent()
        i = parent.index(node)
        if i > 0:
            return parent[i-1]
        else:
            return False

    def simple_node_gen(self, node):
        """Unlike iter_score are the subnodes yielded without substitution."""
        for n in node:
            yield n
            for s in self.simple_node_gen(n):
                yield s

    def iter_header(self, tree):
        """Iter only over header nodes."""
        for t in tree:
            if isinstance(t, ly.music.items.Header):
                return self.simple_node_gen(t)

    def get_score(self, node):
        """ Returns (first) Score node or false if no Score is found. """
        for n in node:
            if isinstance(n, ly.music.items.Score) or isinstance(n, ly.music.items.Book):
                return n
        return False

    def iter_score(self, scorenode, doc):
        """
        Iter over score.

        Similarly to items.Document.iter_music user commands are substituted.

        Furthermore \\repeat unfold expressions are unfolded.
        """
        for s in scorenode:
            if isinstance(s, ly.music.items.Repeat) and s.specifier() == 'unfold':
                for u in self.unfold_repeat(s, s.repeat_count(), doc):
                    yield u
            else:
                n = doc.substitute_for_node(s) or s
                yield n
                for c in self.iter_score(n, doc):
                    yield c
        if isinstance(scorenode, ly.music.items.Container):
            yield End(scorenode)

    def unfold_repeat(self, repeat_node, repeat_count, doc):
        """
        Iter over node which represent a \\repeat unfold expression
        and do the unfolding directly.
        """
        for r in range(repeat_count):
            for n in repeat_node:
                for c in self.iter_score(n, doc):
                    yield c

    def find_score_sub(self, doc):
        """Find substitute for scorenode. Takes first music node that isn't
        an assignment."""
        for n in doc:
            if not isinstance(n, ly.music.items.Assignment):
                if isinstance(n, ly.music.items.Music):
                    return self.iter_score(n, doc)

    def look_ahead(self, node, find_node):
        """Looks ahead in a container node and returns True
        if the search is successful."""
        for n in node:
            if isinstance(n, find_node):
                return True
        return False

    def look_behind(self, node, find_node):
        """Looks behind on the parent node(s) and returns True
        if the search is successful."""
        parent = node.parent()
        if parent:
            if isinstance(parent, find_node):
                ret = True
            else:
                ret = self.look_behind(parent, find_node)
            return ret
        else:
            return False

    ##
    # Other functions
    ##
    def gen_med_caller(self, func_name, *args):
        """Call any function in the mediator object."""
        func_call = getattr(self.mediator, func_name)
        func_call(*args)
<|MERGE_RESOLUTION|>--- conflicted
+++ resolved
@@ -429,12 +429,8 @@
 
     def End(self, end):
         if isinstance(end.node, ly.music.items.Scaler):
-<<<<<<< HEAD
             self.mediator.unset_tuplspan_dur()
-            if end.node.token == '\scaleDurations':
-=======
             if end.node.token == '\\scaleDurations':
->>>>>>> 16e73fc6
                 self.mediator.change_to_tuplet(self.fraction, "")
             else:
                 self.mediator.change_to_tuplet(self.fraction, "stop")
