--- conflicted
+++ resolved
@@ -538,16 +538,14 @@
             octchnode = etree.SubElement(clefnode, "clef-octave-change")
             octchnode.text = str(oct_ch)
 
-<<<<<<< HEAD
     def add_bar_style(self, multirest=None):
         bar_style = etree.SubElement(self.bar_attr, "measure-style")
         if multirest:
             multirestnode = etree.SubElement(bar_style, "multiple-rest")
             multirestnode.text = str(multirest)
-=======
+
     def new_system(self, force_break):
         etree.SubElement(self.current_bar, "print", {'new-system':force_break})
->>>>>>> 5d899817
 
     def add_barline(self, bl_type, repeat=None):
         barnode = etree.SubElement(self.current_bar, "barline", location="right")
