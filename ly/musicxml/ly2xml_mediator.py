--- conflicted
+++ resolved
@@ -76,11 +76,8 @@
         self.prev_tremolo = 8
         self.tupl_dur = 0
         self.tupl_sum = 0
-<<<<<<< HEAD
         self.current_mark = 'A'
-=======
         self.bar_is_pickup = False
->>>>>>> 144dccac
 
     def new_header_assignment(self, name, value):
         """Distributing header information."""
