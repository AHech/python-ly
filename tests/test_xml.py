--- conflicted
+++ resolved
@@ -51,10 +51,6 @@
     compare_output('stem')
 
 
-<<<<<<< HEAD
-def test_no_barcheck():
-    compare_output('no_barcheck')
-=======
 def test_church():
     compare_output('church_modes')
 
@@ -65,7 +61,10 @@
 
 def test_breathe():
     compare_output('breathe')
->>>>>>> 03a89fa8
+
+
+def test_no_barcheck():
+    compare_output('no_barcheck')
 
 
 def ly_to_xml(filename):
